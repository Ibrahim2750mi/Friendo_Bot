--- conflicted
+++ resolved
@@ -24,13 +24,8 @@
 ```
 
 ## Dev Installation
-<<<<<<< HEAD
-* You can use the above docker method to run in a dev environment or the following pipenv (if using pipenv
-the above environment variables must be added to the system).*
-=======
-*You can use the above docker method to run in a dev environment or the following pipenv (if using pipenv 
+* You can use the above docker method to run in a dev environment or the following pipenv (if using pipenv 
 the above environment variables must be added to the system/a .env file).*
->>>>>>> 98e6bb34
 
 ```bash
 # Clone the repository on the develop branch
@@ -39,7 +34,6 @@
 # Navigate to the repository directory
 $ cd Friendo_Bot
 
-<<<<<<< HEAD
 # Install pipenv through pip or your package manager
 $ pip install pipenv
 
@@ -57,16 +51,4 @@
 
 # Run the bot
 $ pipenv run python -m bot
-```
-=======
-3. Set up environment variables, this can be done by adding a file named `.env` 
-(make sure the file name is exactly `.env`) to the root directory with the variables from the above `bot.env` example,
- or add the same environment variables to the system (`.env` is the recommended 
-approach).
-
-4. `pipenv sync` to install project dependencies.
-
-5. `pipenv shell` to activate virtual environment 
-
-6. run `python -m bot` to start the bot
->>>>>>> 98e6bb34
+```