--- conflicted
+++ resolved
@@ -27,11 +27,6 @@
 
 BASE_GITHUB_REPO = "https://github.com/fisher60/Friendo_Bot"
 
-<<<<<<< HEAD
-
-LOG_FILE_NAME = "friendo.log"
-=======
 LOG_FILE_PATH = Path(BASE_DIR, "logs")
->>>>>>> 49c0b8a7
 
 API_COGS = ["events", "memes"]