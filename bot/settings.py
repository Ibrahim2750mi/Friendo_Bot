--- conflicted
+++ resolved
@@ -10,14 +10,11 @@
 
 COMMAND_PREFIX = environ.get("COMMAND_PREFIX", ".")
 
-<<<<<<< HEAD
-# wolfram appid
 WOLFRAM_APPID = os.environ.get("WOLFRAM_APPID")
 
 COMMAND_PREFIX = "."
-=======
+
 VERSION = "1.2"
->>>>>>> 7d34afa9
 
 GITHUB_REPO = "https://github.com/fisher60/Friendo_Bot"
 
