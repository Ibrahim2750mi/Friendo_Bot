"""Constants for the bot."""

import os
from pathlib import Path

TOKEN = os.environ.get("FRIENDO_TOKEN")

MEME_USERNAME = os.environ.get("MEME_USERNAME")

MEME_PASSWORD = os.environ.get("MEME_PASSWORD")

# event api key
EVENT_API_KEY = os.environ.get("EVENT_API_KEY")

COMMAND_PREFIX = "."

VERSION = "1.2."

NAME = "Friendo"

BASE_DIR = os.path.dirname(os.path.abspath(__file__))

IMG_CACHE = Path(BASE_DIR, "image_cache")

BASE_GITHUB_REPO = "https://github.com/fisher60/Friendo_Bot"

<<<<<<< HEAD
LOG_FILE_NAME = "friendo.log"
=======
API_COGS = ['events', 'memes']
>>>>>>> 585fc4f5
<|MERGE_RESOLUTION|>--- conflicted
+++ resolved
@@ -24,8 +24,6 @@
 
 BASE_GITHUB_REPO = "https://github.com/fisher60/Friendo_Bot"
 
-<<<<<<< HEAD
 LOG_FILE_NAME = "friendo.log"
-=======
-API_COGS = ['events', 'memes']
->>>>>>> 585fc4f5
+
+API_COGS = ['events', 'memes']