"""
Launches the bot, starts the asyncio loop when called.
"""
import discord
from . import settings
from .bot import Bot

if __name__ == "__main__":
    bot = Bot(command_prefix=settings.COMMAND_PREFIX)
    bot.remove_command("help")

    @bot.command(name="help", help="This will be shown")
    async def help(ctx, *, name=None):
        char_repeat = 20
        embed = discord.Embed(
            title=f"{'-' * (char_repeat//2)}Friendo_Bot{'-' * (char_repeat//2)}",
            url=settings.BASE_GITHUB_REPO,
            color=0x1C1C1C,
        )
        embed.set_thumbnail(
            url="https://images.discordapp.net/avatars/723555941118771262/8f586ecb1f89cec031d00b3a616573ea.png?size=512"
        )

        if name is None:
            cogs = list(bot.cogs.keys())
            field_body = "\n".join(cogs)
            field_body = field_body.strip()

            field_body += (
                "\n\nUsage: `%shelp [Cog | Command]`. Example: `%shelp greetings`"
                % (bot.command_prefix, bot.command_prefix)
            )

            embed.add_field(name="Cogs", value=field_body, inline=False)
        else:
            cog = bot.cogs.get(name.title(), None)

            if cog is None:
                # Check if this is not a command
                command = bot.get_command(name.lower())

                if command is not None:
                    embed.title += "\n" + command.name

                    field_body = (
                        command.description
                        if command.description != ""
                        else (
                            command.brief
                            if command.brief != ""
                            else "This command has no description."
                        )
                    )
                    field_body += "\n" + (
                        "Usage: `" + command.usage + "`"
                        if command.usage is not None
                        else ""
                    )

                    embed.add_field(
                        name=command.name, value=field_body.strip(), inline=False
                    )
                else:
                    field_body = (
                        "Error: Cog or command `%s` not found! Use `%shelp` to see a list of cogs"
                        % (name, bot.command_prefix)
                    )
                    embed.add_field(name="Cogs", value=field_body, inline=False)
            else:
                embed.title += "\n" + name.title()

                for command in cog.get_commands():
                    field_body = (
                        (command.brief if command.brief is not None else "")
                        + "\n"
                        + (
                            "Usage: `" + command.usage + "`"
                            if command.usage is not None
                            else ""
                        )
                    )
                    field_body = field_body.strip()

                    embed.add_field(
                        name=command.name,
                        value=(
                            field_body + "\n"
                            if field_body != ""
                            else "This command has no help message"
                        ),
                        inline=False,
                    )

        await ctx.send(embed=embed)

    # load in basic commands
    bot.load_extension("bot.cogs.greetings")
    bot.load_extension("bot.cogs.utilities")
    bot.load_extension("bot.cogs.source")

    # load in image segmentation commands
    bot.load_extension("bot.cogs.image_segmentation")

    # load in Meme commands
    bot.load_extension("bot.cogs.memes")

    # load in Admin commands
    bot.load_extension("bot.cogs.admin")

    # load in Trivia commands
    bot.load_extension("bot.cogs.trivia")

    # load in weather command
    bot.load_extension("bot.cogs.weather")

    # load in Fun commands
    bot.load_extension("bot.cogs.fun")

    # load in randomcase command
    bot.load_extension("bot.cogs.randomcase")

    # load in Event command
    bot.load_extension("bot.cogs.events")

    # load in Todo List command
    bot.load_extension("bot.cogs.todo_list")

<<<<<<< HEAD
    # load in wolfram command
    bot.load_extension("bot.cogs.wolfram")
=======
    # load covid stats
    bot.load_extension("bot.cogs.covid_stats")
>>>>>>> 49c0b8a7

    bot.run(settings.TOKEN)<|MERGE_RESOLUTION|>--- conflicted
+++ resolved
@@ -125,12 +125,10 @@
     # load in Todo List command
     bot.load_extension("bot.cogs.todo_list")
 
-<<<<<<< HEAD
     # load in wolfram command
     bot.load_extension("bot.cogs.wolfram")
-=======
+    
     # load covid stats
     bot.load_extension("bot.cogs.covid_stats")
->>>>>>> 49c0b8a7
 
     bot.run(settings.TOKEN)