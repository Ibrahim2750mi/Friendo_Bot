--- conflicted
+++ resolved
@@ -1,64 +1,35 @@
 """
 Launches the bot, starts the asyncio loop when called.
 """
-from bot.meme_api import memegen
+import discord
 from . import settings
 from .bot import Bot
-import discord
 
 if __name__ == "__main__":
     bot = Bot(command_prefix=settings.COMMAND_PREFIX)
     bot.remove_command("help")
-<<<<<<< HEAD
 
     @bot.command(name="help", help="This will be shown")
-    async def help(ctx):
+    async def help(ctx, *, name=None):
+        char_repeat = 20
         embed = discord.Embed(
-            title="Friendo_Bot",
+            title=f"{'-' * (char_repeat//2)}Friendo_Bot{'-' * (char_repeat//2)}",
             url="https://github.com/Aravindha1234u/Friendo_Bot",
             color=0x1C1C1C,
         )
         embed.set_thumbnail(
             url="https://images.discordapp.net/avatars/723555941118771262/8f586ecb1f89cec031d00b3a616573ea.png?size=512"
         )
-        embed.add_field(
-            name="Events",
-            value='events   Usage: `.events show "[*args]"`',
-            inline=False,
-        )
-        embed.add_field(
-            name="Fun",
-            value="- 8ball     Ask any question to the 8ball \n- blackjack Play blackjack with the Friendo Bot\n- flip      simulates a coin toss\n- tosponge  Alternate case of inputted text\n- uwu       uwuify any text you like",
-            inline=False,
-        )
-        embed.add_field(name="Greeting", value="hello Say hello", inline=True)
-        embed.add_field(
-            name="Memes",
-            value="meme generator commands. Usage: `.meme [command] [*args]`",
-            inline=False,
-        )
-        embed.add_field(
-            name="Segmentation",
-            value="segment Send an image and get a segmented one back",
-            inline=False,
-        )
-        embed.add_field(
-            name="Utilities",
-            value="- drink     Starts a 10 minute drink session to stay hydrated\n- ping      Shows the latency between Friendo and the Discord API\n- reminder  [number] [unit (seconds/minutes/hours)] [reason for reminder]\n- version   Returns Friendo's Version",
-            inline=False,
-        )
-=======
-    @bot.command(name="help",help="This will be shown")
-    async def help(ctx, *, name=None):
-        embed=discord.Embed(title="Friendo_Bot", url="https://github.com/Aravindha1234u/Friendo_Bot",color=0x1c1c1c)
-        embed.set_thumbnail(url="https://images.discordapp.net/avatars/723555941118771262/8f586ecb1f89cec031d00b3a616573ea.png?size=512")
 
         if name is None:
             cogs = list(bot.cogs.keys())
             field_body = "\n".join(cogs)
             field_body = field_body.strip()
 
-            field_body += "\n\nUsage: `%shelp [Cog | Command]`. Example: `%shelp greetings`" % (bot.command_prefix, bot.command_prefix)
+            field_body += (
+                "\n\nUsage: `%shelp [Cog | Command]`. Example: `%shelp greetings`"
+                % (bot.command_prefix, bot.command_prefix)
+            )
 
             embed.add_field(name="Cogs", value=field_body, inline=False)
         else:
@@ -69,25 +40,57 @@
                 command = bot.get_command(name.lower())
 
                 if command is not None:
-                    embed.title += " - " + command.name
+                    embed.title += "\n" + command.name
 
-                    field_body = (command.description if command.description != "" else (command.brief if command.brief != "" else"This command has no description."))
-                    field_body += '\n' + ("Usage: `" + command.usage + "`" if command.usage is not None else "")
+                    field_body = (
+                        command.description
+                        if command.description != ""
+                        else (
+                            command.brief
+                            if command.brief != ""
+                            else "This command has no description."
+                        )
+                    )
+                    field_body += "\n" + (
+                        "Usage: `" + command.usage + "`"
+                        if command.usage is not None
+                        else ""
+                    )
 
-                    embed.add_field(name=command.name, value=field_body.strip(), inline=False)
+                    embed.add_field(
+                        name=command.name, value=field_body.strip(), inline=False
+                    )
                 else:
-                    field_body = "Error: Cog or command `%s` not found! Use `%shelp` to see a list of cogs" % (name, bot.command_prefix)
+                    field_body = (
+                        "Error: Cog or command `%s` not found! Use `%shelp` to see a list of cogs"
+                        % (name, bot.command_prefix)
+                    )
                     embed.add_field(name="Cogs", value=field_body, inline=False)
             else:
-                embed.title += " - " + name.title()
+                embed.title += "\n" + name.title()
 
                 for command in cog.get_commands():
-                    field_body = (command.brief if command.brief is not None else "") + "\n" +  ("Usage: `" + command.usage + "`" if command.usage is not None else "")
+                    field_body = (
+                        (command.brief if command.brief is not None else "")
+                        + "\n"
+                        + (
+                            "Usage: `" + command.usage + "`"
+                            if command.usage is not None
+                            else ""
+                        )
+                    )
                     field_body = field_body.strip()
 
-                    embed.add_field(name=command.name, value=(field_body + "\n" if field_body != "" else "This command has no help message"), inline=False)
+                    embed.add_field(
+                        name=command.name,
+                        value=(
+                            field_body + "\n"
+                            if field_body != ""
+                            else "This command has no help message"
+                        ),
+                        inline=False,
+                    )
 
->>>>>>> 2ff22e70
         await ctx.send(embed=embed)
 
     # load in basic commands
@@ -116,14 +119,7 @@
     # load in Event command
     bot.load_extension("bot.cogs.events")
 
-<<<<<<< HEAD
     # load in Todo List command
     bot.load_extension("bot.cogs.todo_list")
 
-    bot.run(settings.TOKEN)
-    
- 
-    
-=======
-    bot.run(settings.TOKEN)
->>>>>>> 2ff22e70
+    bot.run(settings.TOKEN)