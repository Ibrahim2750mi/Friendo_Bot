--- conflicted
+++ resolved
@@ -10,50 +10,17 @@
     bot.remove_command("help")
 
     @bot.command(name="help", help="This will be shown")
-<<<<<<< HEAD
-    async def help(ctx):
-        embed = discord.Embed(
-            title="Friendo_Bot",
-=======
+    
     async def help(ctx, *, name=None):
         char_repeat = 20
         embed = discord.Embed(
             title=f"{'-' * (char_repeat//2)}Friendo_Bot{'-' * (char_repeat//2)}",
->>>>>>> 915789c3
             url="https://github.com/Aravindha1234u/Friendo_Bot",
             color=0x1C1C1C,
         )
         embed.set_thumbnail(
             url="https://images.discordapp.net/avatars/723555941118771262/8f586ecb1f89cec031d00b3a616573ea.png?size=512"
         )
-<<<<<<< HEAD
-        embed.add_field(
-            name="Events",
-            value='events   Usage: `.events show "[*args]"`',
-            inline=False,
-        )
-        embed.add_field(
-            name="Fun",
-            value="- 8ball     Ask any question to the 8ball \n- blackjack Play blackjack with the Friendo Bot\n- flip      simulates a coin toss\n- tosponge  Alternate case of inputted text\n- uwu       uwuify any text you like",
-            inline=False,
-        )
-        embed.add_field(name="Greeting", value="hello Say hello", inline=True)
-        embed.add_field(
-            name="Memes",
-            value="meme generator commands. Usage: `.meme [command] [*args]`",
-            inline=False,
-        )
-        embed.add_field(
-            name="Segmentation",
-            value="segment Send an image and get a segmented one back",
-            inline=False,
-        )
-        embed.add_field(
-            name="Utilities",
-            value="- drink     Starts a 10 minute drink session to stay hydrated\n- ping      Shows the latency between Friendo and the Discord API\n- reminder  [number] [unit (seconds/minutes/hours)] [reason for reminder]\n- version   Returns Friendo's Version",
-            inline=False,
-        )
-=======
 
         if name is None:
             cogs = list(bot.cogs.keys())
@@ -125,7 +92,6 @@
                         inline=False,
                     )
 
->>>>>>> 915789c3
         await ctx.send(embed=embed)
 
     # load in basic commands
@@ -157,10 +123,7 @@
     # load in Event command
     bot.load_extension("bot.cogs.events")
 
-<<<<<<< HEAD
-=======
     # load in Todo List command
     bot.load_extension("bot.cogs.todo_list")
 
->>>>>>> 915789c3
     bot.run(settings.TOKEN)