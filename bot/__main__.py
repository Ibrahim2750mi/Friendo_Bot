"""
Launches the bot, starts the asyncio loop when called.
"""
from bot.meme_api import memegen
from . import settings
from .bot import Bot

if __name__ == "__main__":
    bot = Bot(command_prefix=settings.COMMAND_PREFIX)

    # load in basic commands
    bot.load_extension("bot.cogs.greetings")
    bot.load_extension("bot.cogs.utilities")
    bot.load_extension("bot.cogs.source")

    # load in image segmentation commands
    bot.load_extension("bot.cogs.image_segmentation")

    # load in Meme commands
    bot.load_extension("bot.cogs.memes")

    # load in Admin commands
    bot.load_extension("bot.cogs.admin")

    # load in Fun commands
    bot.load_extension("bot.cogs.fun")

<<<<<<< HEAD
    # load in Events commands
    bot.load_extension("bot.cogs.events")

    # Scripts launched before the bot starts
    clean_image_cache()

=======
>>>>>>> cfc8e4bd
    bot.run(settings.TOKEN)<|MERGE_RESOLUTION|>--- conflicted
+++ resolved
@@ -25,13 +25,4 @@
     # load in Fun commands
     bot.load_extension("bot.cogs.fun")
 
-<<<<<<< HEAD
-    # load in Events commands
-    bot.load_extension("bot.cogs.events")
-
-    # Scripts launched before the bot starts
-    clean_image_cache()
-
-=======
->>>>>>> cfc8e4bd
     bot.run(settings.TOKEN)