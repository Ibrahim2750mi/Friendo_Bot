--- conflicted
+++ resolved
@@ -44,14 +44,10 @@
     # load in Fun commands
     bot.load_extension("bot.cogs.fun")
 
-<<<<<<< HEAD
-    bot.run(settings.TOKEN)
-    
- 
-    
-=======
     # load in Event command
     bot.load_extension("bot.cogs.events")
 
     bot.run(settings.TOKEN)
->>>>>>> d63d5a40
+    
+ 
+    