--- conflicted
+++ resolved
@@ -11,97 +11,87 @@
     def __init__(self, bot):
         self.bot = bot
 
-<<<<<<< HEAD
     # Weather command, takes in an arg of city name
     @commands.command(
         brief="Takes in a city name and returns the weather for that location"
     )
     async def weather(self, ctx, *, args):
-        embed = discord.Embed(title="Weather!")
+        embed = discord.Embed(title="Weather in " + args)
 
         args = args.replace(" ", "%20")
-        wUrl = (
+        imperial_url = (
             "http://api.openweathermap.org/data/2.5/weather?q="
             + args
             + "&appid=00389432347e0b586478c8709f381c00&units=imperial"
         )
-        response = urllib.request.urlopen(wUrl)
-        data = json.load(response)
-        print(data["main"])
-        icon = data["weather"]
-        weather = data["main"]
+        metric_url = (
+            "http://api.openweathermap.org/data/2.5/weather?q="
+            + args
+            + "&appid=00389432347e0b586478c8709f381c00&units=metric"
+        )
+        imperial = urllib.request.urlopen(imperial_url)
+        metric = urllib.request.urlopen(metric_url)
 
-        temp = weather["temp"]
-        tempT = weather["feels_like"]
-        low = weather["temp_min"]
-        high = weather["temp_max"]
+        data = json.load(imperial)
+        metric = json.load(metric)
+        weather_f = data["main"]
+        weather_c = metric["main"]
 
-        for f in icon:
+        icon = None
+        main = None
+        description = None
+
+        for f in data["weather"]:
             icon = f["icon"]
             main = f["main"]
             description = f["description"]
 
-        imgUrl = "http://openweathermap.org/img/wn/" + icon + "@4x.png"
-        print(imgUrl)
-        args = args.replace("%20", " ")
-        embed.set_thumbnail(url=imgUrl)
-        embed.add_field(name="Status", value=main + "\n" + description, inline=False)
-        embed.add_field(name="Current Temp", value=temp, inline=False)
-        embed.add_field(name="Feels Like", value=tempT)
-        embed.add_field(name="High Temp", value=high)
-        embed.add_field(name="Low Temp", value=low)
+        embed.set_thumbnail(url=f"http://openweathermap.org/img/wn/{icon}@4x.png")
+
+        if main and description and icon:
+            embed.add_field(
+                name="Status", value=main + "\n" + description, inline=False
+            )
+        else:
+            raise ValueError(
+                "Api call failed, unable to retrieve 'icon,' 'main,' or 'description'"
+            )
+        embed.add_field(
+            name="Current Temp",
+            value=str(weather_f["temp"]) + "F (" + str(weather_c["temp"]) + "C)",
+            inline=False,
+        )
+        embed.add_field(
+            name="Feels Like",
+            value=str(weather_f["feels_like"])
+            + "F ("
+            + str(weather_c["feels_like"])
+            + "C)",
+        )
+        embed.add_field(
+            name="High Temp",
+            value=str(weather_f["temp_max"])
+            + "F ("
+            + str(weather_c["temp_max"])
+            + "C)",
+        )
+        embed.add_field(
+            name="Low Temp",
+            value=str(weather_f["temp_min"])
+            + "F ("
+            + str(weather_c["temp_min"])
+            + "C)",
+        )
+        embed.add_field(
+            name="Wind Speed",
+            value=str(data["wind"]["speed"])
+            + "MPH ("
+            + str(metric["wind"]["speed"])
+            + "KPH)",
+            inline=False,
+        )
 
         await ctx.send(embed=embed)
-=======
-    #Weather command, takes in an arg of city name
-    @commands.command(brief="Takes in a city name and returns the weather for that location")
-    async def weather(self,ctx, *,args):
-      embed=discord.Embed(title='Weather in '+args)
-
-      args=args.replace(' ','%20')
-      imperialURL = "http://api.openweathermap.org/data/2.5/weather?q="+args+ "&appid=00389432347e0b586478c8709f381c00&units=imperial"
-      metricURL = "http://api.openweathermap.org/data/2.5/weather?q="+args+ "&appid=00389432347e0b586478c8709f381c00&units=metric"
-      imperial = urllib.request.urlopen(imperialURL)
-      metric = urllib.request.urlopen(metricURL) 
-      
-      data = json.load(imperial)
-      metric=json.load(metric)
-      icon = data['weather']
-      weather = data['main']
-      weatherM=metric['main']
-
-      tempF = weather['temp']
-      tempFT = weather['feels_like']
-      lowF = weather['temp_min']
-      highF = weather['temp_max']
-      windM = data['wind']['speed']
-      
-      tempC = weatherM['temp']
-      tempCT = weatherM['feels_like']
-      lowC = weatherM['temp_min']
-      highC = weatherM['temp_max']
-      windK = metric['wind']['speed']
-
-      for f in icon:
-          icon = f['icon']
-          main = f['main']
-          description = f['description']
-
-      imgUrl= 'http://openweathermap.org/img/wn/'+icon+'@4x.png'
-      args=args.replace('%20',' ')
-      embed.set_thumbnail(url=imgUrl)
-      embed.add_field(name='Status',value=main+
-      '\n'+description,inline=False)
-      embed.add_field(name='Current Temp',value=str(tempF)+'F ('+str(tempC)+'C)',inline=False)
-      embed.add_field(name='Feels Like',value=str(tempFT)+'F ('+str(tempCT)+'C)')
-      embed.add_field(name='High Temp',value=str(highF)+'F ('+str(highC)+'C)')
-      embed.add_field(name='Low Temp',value=str(lowF)+'F ('+str(lowC)+'C)')
-      embed.add_field(name='Wind Speed',value=str(windM)+'MPH ('+str(windK)+'KPH)',inline=False)
-      
-
-      await ctx.send(embed=embed)
-    
->>>>>>> 1b248e5c
 
 
 # The setup fucntion below is neccesarry. Remember we give bot.add_cog() the name of the class in this case MembersCog.
